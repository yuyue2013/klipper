This document covers recent software changes to the config file that
are not backwards compatible. It is a good idea to review this
document when upgrading the Klipper software.

All dates in this document are approximate.

# Changes

<<<<<<< HEAD
=======
20200109:  The bed_mesh module now references the probe's location
in for the mesh configuration.  As such, some configuration options
have been renamed to more accurately reflect their intended
functionality.  For rectangular beds, `min_point` and `max_point`
have been renamed to `mesh_min` and `mesh_max` respectively.  For
round beds, `bed_radius` has been renamed to `mesh_radius`.  A new
`mesh_origin` option has also been added for round beds.  Note that
these changes are also incompatible with previously saved mesh profiles.
If an incompatible profile is detected it will be ignored and scheduled
for removal.  The removal process can be completed by issuing the
SAVE_CONFIG command. The user will need to re-calibrate each profile.

>>>>>>> 2f8ad5e6
20191218: The display config section no longer supports "lcd_type:
st7567".  Use the "uc1701" display type instead - set "lcd_type:
uc1701" and change the "rs_pin: some_pin" to "rst_pin: some_pin".  It
may also be necessary to add a "contrast: 60" config setting.

20191210: The builtin T0, T1, T2, ... commands have been removed.  The
extruder activate_gcode and deactivate_gcode config options have been
removed.  If these commands (and scripts) are needed then define
individual [gcode_macro T0] style macros that call the
ACTIVATE_EXTRUDER command.  See the config/sample-idex.cfg and
sample-multi-extruder.cfg files for examples.

20191210: Support for the M206 command has been removed.  Replace with
calls to SET_GCODE_OFFSET.  If support for M206 is needed, add a
[gcode_macro M206] config section that calls SET_GCODE_OFFSET.  (For
example "SET_GCODE_OFFSET Z=-{params.Z}".)

20191202: Support for the undocumented "S" parameter of the "G4"
command has been removed.  Replace any occurrences of S with the
standard "P" parameter (the delay specified in milliseconds).

20191126: The USB names have changed on micro-controllers with native
USB support.  They now use a unique chip id by default (where
available).  If an "mcu" config section uses a "serial" setting that
starts with "/dev/serial/by-id/" then it may be necessary to update
the config.  Run "ls /dev/serial/by-id/*" in an ssh terminal to
determine the new id.

20191121: The pressure_advance_lookahead_time parameter has been
removed.  See example.cfg for alternate configuration settings.

20191112: The tmc stepper driver virtual enable capability is now
automatically enabled if the stepper does not have a dedicated stepper
enable pin.  Remove references to tmcXXXX:virtual_enable from the
config.  The ability to control multiple pins in the stepper
enable_pin config has been removed.  If multiple pins are needed then
use a multi_pin config section.

20191107: The primary extruder config section must be specified as
"extruder" and may no longer be specified as "extruder0". Gcode
command templates that query the extruder status are now accessed via
"{printer.extruder}".

20191021: Klipper v0.8.0 released

20191003: The move_to_previous option in [safe_z_homing] now defaults
to False.  (It was effectively False prior to 20190918.)

20190918: The zhop option in [safe_z_homing] is always re-applied
after Z axis homing completed. This might need users to update custom
scripts based on this module.

20190806: The SET_NEOPIXEL command has been renamed to SET_LED.

20190726: The mcp4728 digital-to-analog code has changed. The default
i2c_address is now 0x60 and the voltage reference is now relative to
the mcp4728's internal 2.048 volt reference.

20190710: The z_hop option was removed from the [firmware_retract]
config section. The z_hop support was incomplete and could cause
incorrect behavior with several common slicers.

20190710: The optional parameters of the PROBE_ACCURACY command have
changed. It may be necessary to update any macros or scripts that use
that command.

20190628: All configuration options have been removed from the
[skew_correction] section.  Configuration for skew_correction
is now done via the SET_SKEW gcode.  See skew_correction.md
for recommended usage.

20190607: The "variable_X" parameters of gcode_macro (along with the
VALUE parameter of SET_GCODE_VARIABLE) are now parsed as Python
literals. If a value needs to be assigned a string then wrap the value
in quotes so that it is evaluated as a string.

20190606: The "samples", "samples_result", and "sample_retract_dist"
config options have been moved to the "probe" config section. These
options are no longer supported in the "delta_calibrate", "bed_tilt",
"bed_mesh", "screws_tilt_adjust", "z_tilt", or "quad_gantry_level"
config sections.

20190528: The magic "status" variable in gcode_macro template
evaluation has been renamed to "printer".

20190520: The SET_GCODE_OFFSET command has changed; update any g-code
macros accordingly. The command will no longer apply the requested
offset to the next G1 command. The old behavior may be approximated by
using the new "MOVE=1" parameter.

20190404: The Python host software packages were updated. Users will
need to rerun the ~/klipper/scripts/install-octopi.sh script (or
otherwise upgrade the python dependencies if not using a standard
OctoPi installation).

20190404: The i2c_bus and spi_bus parameters (in various config
sections) now take a bus name instead of a number.

20190404: The sx1509 config parameters have changed. The 'address'
parameter is now 'i2c_address' and it must be specified as a decimal
number. Where 0x3E was previously used, specify 62.

20190328: The min_speed value in [temperature_fan] config
will now be respected and the fan will always run at this
speed or higher in PID mode.

20190322: The default value for "driver_HEND" in [tmc2660] config
sections was changed from 6 to 3. The "driver_VSENSE" field was
removed (it is now automatically calculated from run_current).

20190310: The [controller_fan] config section now always takes a name
(such as [controller_fan my_controller_fan]).

20190308: The "driver_BLANK_TIME_SELECT" field in [tmc2130] and
[tmc2208] config sections has been renamed to "driver_TBL".

20190308: The [tmc2660] config section has changed. A new
sense_resistor config parameter must now be provided. The meaning of
several of the driver_XXX parameters has changed.

20190228: Users of SPI or I2C on SAMD21 boards must now specify the
bus pins via a [samd_sercom] config section.

20190224: The bed_shape option has been removed from bed_mesh.  The
radius option has been renamed to bed_radius.  Users with round beds
should supply the bed_radius and round_probe_count options.

20190107: The i2c_address parameter in the mcp4451 config section
changed. This is a common setting on Smoothieboards. The new value is
half the old value (88 should be changed to 44, and 90 should be
changed to 45).

20181220: Klipper v0.7.0 released<|MERGE_RESOLUTION|>--- conflicted
+++ resolved
@@ -6,8 +6,6 @@
 
 # Changes
 
-<<<<<<< HEAD
-=======
 20200109:  The bed_mesh module now references the probe's location
 in for the mesh configuration.  As such, some configuration options
 have been renamed to more accurately reflect their intended
@@ -20,7 +18,6 @@
 for removal.  The removal process can be completed by issuing the
 SAVE_CONFIG command. The user will need to re-calibrate each profile.
 
->>>>>>> 2f8ad5e6
 20191218: The display config section no longer supports "lcd_type:
 st7567".  Use the "uc1701" display type instead - set "lcd_type:
 uc1701" and change the "rs_pin: some_pin" to "rst_pin: some_pin".  It
