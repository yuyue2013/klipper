# Wrapper around C helper code
#
# Copyright (C) 2016-2018  Kevin O'Connor <kevin@koconnor.net>
#
# This file may be distributed under the terms of the GNU GPLv3 license.
import os, logging
import cffi


######################################################################
# c_helper.so compiling
######################################################################

COMPILE_CMD = ("gcc -Wall -g -O2 -shared -fPIC"
               " -flto -fwhole-program -fno-use-linker-plugin"
               " -o %s %s")
SOURCE_FILES = [
    'pyhelper.c', 'serialqueue.c', 'stepcompress.c', 'itersolve.c',
    'kin_cartesian.c', 'kin_corexy.c', 'kin_delta.c', 'kin_polar.c',
    'kin_winch.c', 'kin_extruder.c',
]
DEST_LIB = "c_helper.so"
OTHER_FILES = [
    'list.h', 'serialqueue.h', 'stepcompress.h', 'itersolve.h', 'pyhelper.h'
]

defs_stepcompress = """
    struct stepcompress *stepcompress_alloc(uint32_t oid);
    void stepcompress_fill(struct stepcompress *sc, uint32_t max_error
        , uint32_t invert_sdir, uint32_t queue_step_msgid
        , uint32_t set_next_step_dir_msgid);
    void stepcompress_free(struct stepcompress *sc);
    int stepcompress_reset(struct stepcompress *sc, uint64_t last_step_clock);
    int stepcompress_queue_msg(struct stepcompress *sc
        , uint32_t *data, int len);

    struct steppersync *steppersync_alloc(struct serialqueue *sq
        , struct stepcompress **sc_list, int sc_num, int move_num);
    void steppersync_free(struct steppersync *ss);
    void steppersync_set_time(struct steppersync *ss
        , double time_offset, double mcu_freq);
    int steppersync_flush(struct steppersync *ss, uint64_t move_clock);
"""

defs_itersolve = """
    struct move *move_alloc(void);
    void move_set_accel_order(struct move *m, int accel_order);
    void move_fill(struct move *m, double print_time
        , double accel_t, double accel_offset_t, double total_accel_t
        , double cruise_t
        , double decel_t, double decel_offset_t, double total_decel_t
        , double start_pos_x, double start_pos_y, double start_pos_z
        , double axes_d_x, double axes_d_y, double axes_d_z
<<<<<<< HEAD
        , double start_accel_v, double cruise_v
        , double effective_accel, double effective_decel);
    double move_get_time(struct move *m, double distance);
=======
        , double start_v, double cruise_v, double accel, double decel
        , double accel_comp);
>>>>>>> 82f39a3f
    int32_t itersolve_gen_steps(struct stepper_kinematics *sk, struct move *m);
    void itersolve_set_stepcompress(struct stepper_kinematics *sk
        , struct stepcompress *sc, double step_dist);
    double itersolve_calc_position_from_coord(struct stepper_kinematics *sk
        , double x, double y, double z);
    void itersolve_set_commanded_pos(struct stepper_kinematics *sk, double pos);
    double itersolve_get_commanded_pos(struct stepper_kinematics *sk);
"""

defs_kin_cartesian = """
    struct stepper_kinematics *cartesian_stepper_alloc(char axis);
"""

defs_kin_corexy = """
    struct stepper_kinematics *corexy_stepper_alloc(char type);
"""

defs_kin_delta = """
    struct stepper_kinematics *delta_stepper_alloc(double arm2
        , double tower_x, double tower_y);
"""

defs_kin_polar = """
    struct stepper_kinematics *polar_stepper_alloc(char type);
"""

defs_kin_winch = """
    struct stepper_kinematics *winch_stepper_alloc(double anchor_x
        , double anchor_y, double anchor_z);
"""

defs_kin_extruder = """
    struct stepper_kinematics *extruder_stepper_alloc(void);
    void extruder_move_fill(struct move *m, double print_time
<<<<<<< HEAD
        , double accel_t, double accel_offset_t, double total_accel_t
        , double cruise_t
        , double decel_t, double decel_offset_t, double total_decel_t
        , double start_pos
        , double start_accel_v, double cruise_v
        , double effective_accel, double effective_decel
=======
        , double accel_t, double cruise_t, double decel_t, double start_pos
        , double start_v, double cruise_v, double accel, double decel
>>>>>>> 82f39a3f
        , double extra_accel_v, double extra_decel_v);
"""

defs_serialqueue = """
    #define MESSAGE_MAX 64
    struct pull_queue_message {
        uint8_t msg[MESSAGE_MAX];
        int len;
        double sent_time, receive_time;
    };

    struct serialqueue *serialqueue_alloc(int serial_fd, int write_only);
    void serialqueue_exit(struct serialqueue *sq);
    void serialqueue_free(struct serialqueue *sq);
    struct command_queue *serialqueue_alloc_commandqueue(void);
    void serialqueue_free_commandqueue(struct command_queue *cq);
    void serialqueue_send(struct serialqueue *sq, struct command_queue *cq
        , uint8_t *msg, int len, uint64_t min_clock, uint64_t req_clock);
    void serialqueue_pull(struct serialqueue *sq
        , struct pull_queue_message *pqm);
    void serialqueue_set_baud_adjust(struct serialqueue *sq
        , double baud_adjust);
    void serialqueue_set_receive_window(struct serialqueue *sq
        , int receive_window);
    void serialqueue_set_clock_est(struct serialqueue *sq, double est_freq
        , double last_clock_time, uint64_t last_clock);
    void serialqueue_get_stats(struct serialqueue *sq, char *buf, int len);
    int serialqueue_extract_old(struct serialqueue *sq, int sentq
        , struct pull_queue_message *q, int max);
"""

defs_pyhelper = """
    void set_python_logging_callback(void (*func)(const char *));
    double get_monotonic(void);
"""

defs_std = """
    void free(void*);
"""

defs_all = [
    defs_pyhelper, defs_serialqueue, defs_std,
    defs_stepcompress, defs_itersolve,
    defs_kin_cartesian, defs_kin_corexy, defs_kin_delta, defs_kin_polar,
    defs_kin_winch, defs_kin_extruder
]

# Return the list of file modification times
def get_mtimes(srcdir, filelist):
    out = []
    for filename in filelist:
        pathname = os.path.join(srcdir, filename)
        try:
            t = os.path.getmtime(pathname)
        except os.error:
            continue
        out.append(t)
    return out

# Check if the code needs to be compiled
def check_build_code(srcdir, target, sources, cmd, other_files=[]):
    src_times = get_mtimes(srcdir, sources + other_files)
    obj_times = get_mtimes(srcdir, [target])
    if not obj_times or max(src_times) > min(obj_times):
        logging.info("Building C code module %s", target)
        srcfiles = [os.path.join(srcdir, fname) for fname in sources]
        destlib = os.path.join(srcdir, target)
        os.system(cmd % (destlib, ' '.join(srcfiles)))

FFI_main = None
FFI_lib = None
pyhelper_logging_callback = None

# Return the Foreign Function Interface api to the caller
def get_ffi():
    global FFI_main, FFI_lib, pyhelper_logging_callback
    if FFI_lib is None:
        srcdir = os.path.dirname(os.path.realpath(__file__))
        check_build_code(srcdir, DEST_LIB, SOURCE_FILES, COMPILE_CMD
                         , OTHER_FILES)
        FFI_main = cffi.FFI()
        for d in defs_all:
            FFI_main.cdef(d)
        FFI_lib = FFI_main.dlopen(os.path.join(srcdir, DEST_LIB))
        # Setup error logging
        def logging_callback(msg):
            logging.error(FFI_main.string(msg))
        pyhelper_logging_callback = FFI_main.callback(
            "void(const char *)", logging_callback)
        FFI_lib.set_python_logging_callback(pyhelper_logging_callback)
    return FFI_main, FFI_lib


######################################################################
# hub-ctrl hub power controller
######################################################################

HC_COMPILE_CMD = "gcc -Wall -g -O2 -o %s %s -lusb"
HC_SOURCE_FILES = ['hub-ctrl.c']
HC_SOURCE_DIR = '../../lib/hub-ctrl'
HC_TARGET = "hub-ctrl"
HC_CMD = "sudo %s/hub-ctrl -h 0 -P 2 -p %d"

def run_hub_ctrl(enable_power):
    srcdir = os.path.dirname(os.path.realpath(__file__))
    hubdir = os.path.join(srcdir, HC_SOURCE_DIR)
    check_build_code(hubdir, HC_TARGET, HC_SOURCE_FILES, HC_COMPILE_CMD)
    os.system(HC_CMD % (hubdir, enable_power))


if __name__ == '__main__':
    get_ffi()<|MERGE_RESOLUTION|>--- conflicted
+++ resolved
@@ -51,14 +51,10 @@
         , double decel_t, double decel_offset_t, double total_decel_t
         , double start_pos_x, double start_pos_y, double start_pos_z
         , double axes_d_x, double axes_d_y, double axes_d_z
-<<<<<<< HEAD
         , double start_accel_v, double cruise_v
-        , double effective_accel, double effective_decel);
+        , double effective_accel, double effective_decel
+        , double accel_comp);
     double move_get_time(struct move *m, double distance);
-=======
-        , double start_v, double cruise_v, double accel, double decel
-        , double accel_comp);
->>>>>>> 82f39a3f
     int32_t itersolve_gen_steps(struct stepper_kinematics *sk, struct move *m);
     void itersolve_set_stepcompress(struct stepper_kinematics *sk
         , struct stepcompress *sc, double step_dist);
@@ -93,17 +89,12 @@
 defs_kin_extruder = """
     struct stepper_kinematics *extruder_stepper_alloc(void);
     void extruder_move_fill(struct move *m, double print_time
-<<<<<<< HEAD
         , double accel_t, double accel_offset_t, double total_accel_t
         , double cruise_t
         , double decel_t, double decel_offset_t, double total_decel_t
         , double start_pos
         , double start_accel_v, double cruise_v
         , double effective_accel, double effective_decel
-=======
-        , double accel_t, double cruise_t, double decel_t, double start_pos
-        , double start_v, double cruise_v, double accel, double decel
->>>>>>> 82f39a3f
         , double extra_accel_v, double extra_decel_v);
 """
 
