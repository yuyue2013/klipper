--- conflicted
+++ resolved
@@ -131,30 +131,11 @@
         return move.max_cruise_v2
     def move(self, print_time, move, ctrap_accel_decel):
         axis_r = move.axes_r[3]
-<<<<<<< HEAD
-        is_pa = 0.
-        if axis_r > 0. and (move.axes_d[0] or move.axes_d[1]):
-            is_pa = 1.
-        self.extruder_add_move(self.trapq, print_time,
-                               move.start_pos[3], self.extrude_pa_pos,
-                               axis_r, is_pa,
-                               ctrap_accel_decel)
-        self.extrude_pos = move.end_pos[3]
-        if is_pa:
-            self.extrude_pa_pos += move.axes_d[3]
-=======
-        accel = move.accel * axis_r
-        start_v = move.start_v * axis_r
-        cruise_v = move.cruise_v * axis_r
         pressure_advance = 0.
         if axis_r > 0. and (move.axes_d[0] or move.axes_d[1]):
             pressure_advance = self.pressure_advance
-        # Queue movement (x is extruder movement, y is pressure advance)
-        self.trapq_append(self.trapq, print_time,
-                          move.accel_t, move.cruise_t, move.decel_t,
-                          move.start_pos[3], 0., 0.,
-                          1., pressure_advance, 0.,
-                          start_v, cruise_v, accel)
+        self.extruder_add_move(self.trapq, print_time, move.start_pos[3],
+                               axis_r, pressure_advance, ctrap_accel_decel)
     def cmd_M104(self, params, wait=False):
         # Set Extruder Temperature
         toolhead = self.printer.lookup_object('toolhead')
@@ -180,7 +161,6 @@
     def cmd_M109(self, params):
         # Set Extruder Temperature and Wait
         self.cmd_M104(params, wait=True)
->>>>>>> b921b8a1
     cmd_SET_PRESSURE_ADVANCE_help = "Set pressure advance parameters"
     def cmd_default_SET_PRESSURE_ADVANCE(self, params):
         extruder = self.printer.lookup_object('toolhead').get_extruder()
