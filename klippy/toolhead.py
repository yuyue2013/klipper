--- conflicted
+++ resolved
@@ -22,15 +22,11 @@
         self.velocity = velocity = min(speed, toolhead.max_velocity)
         self.accel_order = toolhead.accel_order
         self.accel = toolhead.max_accel
-<<<<<<< HEAD
         self.accel_to_decel = toolhead.max_accel_to_decel
         self.jerk = toolhead.max_jerk
         self.min_jerk_limit_time = toolhead.min_jerk_limit_time
         self.accel_compensation = toolhead.accel_compensation
-=======
         self.timing_callbacks = []
-        velocity = min(speed, toolhead.max_velocity)
->>>>>>> 2f8ad5e6
         self.is_kinematic_move = True
         self.axes_d = axes_d = [end_pos[i] - start_pos[i] for i in (0, 1, 2, 3)]
         self.move_d = move_d = math.sqrt(sum([d*d for d in axes_d[:3]]))
@@ -298,7 +294,6 @@
                     move.axes_r[0], move.axes_r[1], move.axes_r[2],
                     self.ctrap_accel_decel)
             if move.axes_d[3]:
-<<<<<<< HEAD
                 # NB: acceleration compensation reduces duration of moves in
                 # the beginning of acceleration move group, and increases it in
                 # case of deceleration. As a result, extruder moves can be out
@@ -307,13 +302,8 @@
                 # takes care of by adjusting next_move_time accordingly.
                 self.extruder.move(next_move_time, move, self.ctrap_accel_decel)
             next_move_time += total_move_t
-=======
-                self.extruder.move(next_move_time, move)
-            next_move_time = (next_move_time + move.accel_t
-                              + move.cruise_t + move.decel_t)
             for cb in move.timing_callbacks:
                 cb(next_move_time)
->>>>>>> 2f8ad5e6
         # Generate steps for moves
         if self.special_queuing_state:
             self._update_drip_move_time(next_move_time)
@@ -510,15 +500,12 @@
             self.kin_flush_times.append(delay)
         new_delay = max(self.kin_flush_times + [0.])
         self.kin_flush_delay = new_delay
-<<<<<<< HEAD
-=======
     def register_lookahead_callback(self, callback):
         last_move = self.move_queue.get_last()
         if last_move is None:
             callback(self.get_last_move_time())
             return
         last_move.timing_callbacks.append(callback)
->>>>>>> 2f8ad5e6
     def note_kinematic_activity(self, kin_time):
         self.last_kin_move_time = max(self.last_kin_move_time, kin_time)
     def get_max_velocity(self):
