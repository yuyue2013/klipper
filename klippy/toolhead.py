# Code for coordinating events on the printer toolhead
#
# Copyright (C) 2016-2019  Kevin O'Connor <kevin@koconnor.net>
#
# This file may be distributed under the terms of the GNU GPLv3 license.
import math, logging, importlib
import mcu, homing, chelper, kinematics.extruder

# Common suffixes: _d is distance (in mm), _v is velocity (in
#   mm/second), _v2 is velocity squared (mm^2/s^2), _t is time (in
#   seconds), _r is ratio (scalar between 0.0 and 1.0)

class error(Exception):
    pass

# Class to track each move request
class Move:
    def __init__(self, toolhead, start_pos, end_pos, speed):
        self.toolhead = toolhead
        self.start_pos = tuple(start_pos)
        self.end_pos = tuple(end_pos)
<<<<<<< HEAD
        self.velocity = velocity = min(speed, toolhead.max_velocity)
=======
        self.accel = toolhead.max_accel
        velocity = min(speed, toolhead.max_velocity)
>>>>>>> 86121ff7
        self.is_kinematic_move = True
        self.axes_d = axes_d = [end_pos[i] - start_pos[i] for i in (0, 1, 2, 3)]
        self.move_d = move_d = math.sqrt(sum([d*d for d in axes_d[:3]]))
        self.accel_order = toolhead.accel_order
        self.accel = toolhead.max_accel
        self.accel_to_decel = toolhead.max_accel_to_decel
        self.jerk = toolhead.max_jerk
        self.min_jerk_limit_time = toolhead.min_jerk_limit_time
        self.accel_compensation = toolhead.accel_compensation
        if move_d < .000000001:
            # Extrude only move
            self.end_pos = (start_pos[0], start_pos[1], start_pos[2],
                            end_pos[3])
            axes_d[0] = axes_d[1] = axes_d[2] = 0.
            self.move_d = move_d = abs(axes_d[3])
<<<<<<< HEAD
            self.accel = self.accel_to_decel = self.jerk = 99999999.9
=======
            inv_move_d = 0.
            if move_d:
                inv_move_d = 1. / move_d
            self.accel = 99999999.9
>>>>>>> 86121ff7
            velocity = speed
            self.is_kinematic_move = False
        else:
            inv_move_d = 1. / move_d
        self.axes_r = [d * inv_move_d for d in axes_d]
        self.min_move_t = move_d / velocity
        # Junction speeds are tracked in velocity squared.
        self.max_cruise_v2 = velocity**2
        self.junction_max_v2 = 0.
    def limit_speed(self, speed, accel, jerk=None):
        speed2 = speed**2
        if speed2 < self.max_cruise_v2:
            self.velocity = speed
            self.max_cruise_v2 = speed2
            self.min_move_t = self.move_d / speed
        self.accel = min(self.accel, accel)
        if jerk and jerk < self.jerk:
            self.jerk = jerk
    def calc_junction(self, prev_move):
        if not self.is_kinematic_move or not prev_move.is_kinematic_move:
            return
        # Allow extruder to calculate its maximum junction
        extruder_v2 = self.toolhead.extruder.calc_junction(prev_move, self)
        # Find max velocity using "approximated centripetal velocity"
        axes_r = self.axes_r
        prev_axes_r = prev_move.axes_r
        junction_cos_theta = -(axes_r[0] * prev_axes_r[0]
                               + axes_r[1] * prev_axes_r[1]
                               + axes_r[2] * prev_axes_r[2])
        if junction_cos_theta > 0.999999:
            return
        junction_cos_theta = max(junction_cos_theta, -0.999999)
        sin_theta_d2 = math.sqrt(0.5*(1.0-junction_cos_theta))
        R = (self.toolhead.junction_deviation * sin_theta_d2
             / (1. - sin_theta_d2))
        tan_theta_d2 = sin_theta_d2 / math.sqrt(0.5*(1.0+junction_cos_theta))
        move_centripetal_v2 = .5 * self.move_d * tan_theta_d2 * self.accel
        prev_move_centripetal_v2 = (.5 * prev_move.move_d * tan_theta_d2
                                    * prev_move.accel)
        self.junction_max_v2 = min(
            R * self.accel, R * prev_move.accel,
            move_centripetal_v2, prev_move_centripetal_v2,
<<<<<<< HEAD
            extruder_v2, self.max_cruise_v2, prev_move.max_cruise_v2)
=======
            extruder_v2, self.max_cruise_v2, prev_move.max_cruise_v2,
            prev_move.max_start_v2 + prev_move.delta_v2)
        self.max_smoothed_v2 = min(
            self.max_start_v2
            , prev_move.max_smoothed_v2 + prev_move.smooth_delta_v2)
    def set_junction(self, start_v2, cruise_v2, end_v2):
        # Determine accel, cruise, and decel portions of the move distance
        half_inv_accel = .5 / self.accel
        accel_d = (cruise_v2 - start_v2) * half_inv_accel
        decel_d = (cruise_v2 - end_v2) * half_inv_accel
        cruise_d = self.move_d - accel_d - decel_d
        # Determine move velocities
        self.start_v = start_v = math.sqrt(start_v2)
        self.cruise_v = cruise_v = math.sqrt(cruise_v2)
        self.end_v = end_v = math.sqrt(end_v2)
        # Determine time spent in each portion of move (time is the
        # distance divided by average velocity)
        self.accel_t = accel_d / ((start_v + cruise_v) * 0.5)
        self.cruise_t = cruise_d / cruise_v
        self.decel_t = decel_d / ((end_v + cruise_v) * 0.5)
>>>>>>> 86121ff7

LOOKAHEAD_FLUSH_TIME = 0.250

# Class to track a list of pending move requests and to facilitate
# "look-ahead" across moves to reduce acceleration between moves.
class MoveQueue:
    def __init__(self, toolhead):
        self.toolhead = toolhead
        self.extruder_lookahead = None
        self.queue = []
        self.junction_flush = LOOKAHEAD_FLUSH_TIME
        ffi_lib = toolhead.ffi_lib
        self.cqueue = toolhead.ffi_main.gc(ffi_lib.moveq_alloc(), ffi_lib.free)
        self.moveq_add = ffi_lib.moveq_add
        self.moveq_plan = ffi_lib.moveq_plan
        self.moveq_getmove = ffi_lib.moveq_getmove
        self.moveq_reset = ffi_lib.moveq_reset
    def reset(self):
        del self.queue[:]
        self.moveq_reset(self.cqueue)
        self.junction_flush = LOOKAHEAD_FLUSH_TIME
    def set_flush_time(self, flush_time):
        self.junction_flush = flush_time
    def set_extruder(self, extruder):
        self.extruder_lookahead = extruder.lookahead
    def flush(self, lazy=False):
        self.junction_flush = LOOKAHEAD_FLUSH_TIME
        queue = self.queue
        move_count = self.moveq_plan(self.cqueue, lazy)
        if move_count < 0:
            raise error('Internal error in moveq_plan')
        # Generate step times for all moves ready to be flushed
        self.toolhead._process_moves(queue[:move_count])
        # Remove processed moves from the queue
        del queue[:move_count]
    def get_next_accel_decel(self, ctrap_accel_decel):
        total_move_t = self.moveq_getmove(self.cqueue, ctrap_accel_decel)
        if total_move_t < 0:
            raise error('Internal error in moveq_getmove')
        return total_move_t
    def add_move(self, move):
        if self.queue:
            move.calc_junction(self.queue[-1])
        self.queue.append(move)
        ret = self.moveq_add(self.cqueue, move.move_d,
                move.junction_max_v2, move.velocity,
                move.accel_order, move.accel, move.accel_to_decel,
                move.jerk, move.min_jerk_limit_time, move.accel_compensation)
        if ret:
            raise error('Internal error in moveq_add')
        self.junction_flush -= move.min_move_t
        if self.junction_flush <= 0.:
            # Enough moves have been queued to reach the target flush time.
            self.flush(lazy=True)

STALL_TIME = 0.100
MOVE_BATCH_TIME = 0.500

DRIP_SEGMENT_TIME = 0.050
DRIP_TIME = 0.150
class DripModeEndSignal(Exception):
    pass

RINGING_REDUCTION_FACTOR = 10.
MAX_ACCEL_COMPENSATION = 0.005

# Main code to track events (and their timing) on the printer toolhead
class ToolHead:
    def __init__(self, config):
        self.printer = config.get_printer()
        self.reactor = self.printer.get_reactor()
        self.all_mcus = [
            m for n, m in self.printer.lookup_objects(module='mcu')]
        self.mcu = self.all_mcus[0]
<<<<<<< HEAD
        ffi_main, ffi_lib = self.ffi_main, self.ffi_lib = chelper.get_ffi()
=======
>>>>>>> 86121ff7
        self.move_queue = MoveQueue(self)
        self.commanded_pos = [0., 0., 0., 0.]
        self.printer.register_event_handler("gcode:request_restart",
                                            self._handle_request_restart)
        self.printer.register_event_handler("klippy:shutdown",
                                            self._handle_shutdown)
        # Velocity and acceleration control
        self.max_velocity = config.getfloat('max_velocity', above=0.)
        self.max_accel = config.getfloat('max_accel', above=0.)
        self.min_jerk_limit_time = config.getfloat(
                'min_jerk_limit_time', 0., minval=0.)
        if self.min_jerk_limit_time:
            max_jerk_default = self.max_accel * 6 / (
                    self.min_jerk_limit_time * RINGING_REDUCTION_FACTOR)
        else:
            max_jerk_default = self.max_accel * 30.0
        self.max_jerk = config.getfloat('max_jerk', max_jerk_default, above=0.)
        self.requested_accel_to_decel = config.getfloat(
            'max_accel_to_decel', self.max_accel * 0.5, above=0.)
        self.max_accel_to_decel = self.requested_accel_to_decel
        self.square_corner_velocity = config.getfloat(
            'square_corner_velocity', 5., minval=0.)
        self.config_max_velocity = self.max_velocity
        self.config_max_accel = self.max_accel
        self.config_square_corner_velocity = self.square_corner_velocity
        self.junction_deviation = 0.
        self.accel_compensation = config.getfloat(
            'accel_compensation', 0., minval=0., maxval=MAX_ACCEL_COMPENSATION)
        self._calc_junction_deviation()
        # Print time tracking
        self.buffer_time_low = config.getfloat(
            'buffer_time_low', 1.000, above=0.)
        self.buffer_time_high = config.getfloat(
            'buffer_time_high', 2.000, above=self.buffer_time_low)
        self.buffer_time_start = config.getfloat(
            'buffer_time_start', 0.250, above=0.)
        self.move_flush_time = config.getfloat(
            'move_flush_time', 0.050, above=0.)
        self.print_time = 0.
        self.special_queuing_state = "Flushed"
        self.need_check_stall = -1.
        self.flush_timer = self.reactor.register_timer(self._flush_handler)
        self.move_queue.set_flush_time(self.buffer_time_high)
        self.last_print_start_time = 0.
        self.idle_flush_print_time = 0.
        self.print_stall = 0
        self.drip_completion = None
        # Setup iterative solver
<<<<<<< HEAD
        self.ctrap_accel_decel = ffi_main.gc(
                ffi_lib.accel_decel_alloc(), ffi_lib.free)
=======
        ffi_main, ffi_lib = chelper.get_ffi()
>>>>>>> 86121ff7
        self.trapq = ffi_main.gc(ffi_lib.trapq_alloc(), ffi_lib.trapq_free)
        self.trapq_append = ffi_lib.trapq_append
        self.trapq_free_moves = ffi_lib.trapq_free_moves
        self.move_handlers = []
<<<<<<< HEAD
        self.accel_order = config.getchoice(
            'acceleration_order', { "2": 2, "4": 4, "6": 6 }, "2")
=======
>>>>>>> 86121ff7
        # Create kinematics class
        self.extruder = kinematics.extruder.DummyExtruder()
        self.move_queue.set_extruder(self.extruder)
        kin_name = config.get('kinematics')
        try:
            mod = importlib.import_module('kinematics.' + kin_name)
            self.kin = mod.load_kinematics(self, config)
        except config.error as e:
            raise
        except self.printer.lookup_object('pins').error as e:
            raise
        except:
            msg = "Error loading kinematics '%s'" % (kin_name,)
            logging.exception(msg)
            raise config.error(msg)
        # SET_VELOCITY_LIMIT command
        gcode = self.printer.lookup_object('gcode')
        gcode.register_command('SET_VELOCITY_LIMIT',
                               self.cmd_SET_VELOCITY_LIMIT,
                               desc=self.cmd_SET_VELOCITY_LIMIT_help)
        gcode.register_command('M204', self.cmd_M204)
        # Load some default modules
        self.printer.try_load_module(config, "idle_timeout")
        self.printer.try_load_module(config, "statistics")
        self.printer.try_load_module(config, "manual_probe")
        self.printer.try_load_module(config, "tuning_tower")
    # Print time tracking
    def _update_move_time(self, next_print_time, lazy=True):
        batch_time = MOVE_BATCH_TIME
        while 1:
            flush_to_time = min(self.print_time + batch_time, next_print_time)
            self.print_time = flush_to_time
            for mh in self.move_handlers:
                mh(flush_to_time)
            self.trapq_free_moves(self.trapq, flush_to_time)
            if lazy:
                flush_to_time -= self.move_flush_time
            for m in self.all_mcus:
                m.flush_moves(flush_to_time)
            if self.print_time >= next_print_time:
                break
    def _calc_print_time(self):
        curtime = self.reactor.monotonic()
        est_print_time = self.mcu.estimated_print_time(curtime)
        if est_print_time + self.buffer_time_start > self.print_time:
            self.print_time = est_print_time + self.buffer_time_start
            self.last_print_start_time = self.print_time
            self.printer.send_event("toolhead:sync_print_time",
                                    curtime, est_print_time, self.print_time)
    def _process_moves(self, moves):
        # Resync print_time if necessary
        if self.special_queuing_state:
            if self.special_queuing_state != "Drip":
                # Transition from "Flushed"/"Priming" state to main state
                self.special_queuing_state = ""
                self.need_check_stall = -1.
                self.reactor.update_timer(self.flush_timer, self.reactor.NOW)
            self._calc_print_time()
        # Queue moves into trapezoid motion queue (trapq)
        next_move_time = self.print_time
        for move in moves:
<<<<<<< HEAD
            total_move_t = self.move_queue.get_next_accel_decel(
                    self.ctrap_accel_decel)
            if move.is_kinematic_move:
                self.trapq_append(
                    self.trapq, next_move_time,
                    move.start_pos[0], move.start_pos[1], move.start_pos[2],
                    move.axes_d[0], move.axes_d[1], move.axes_d[2],
                    self.ctrap_accel_decel)
            if move.axes_d[3]:
                # NB: acceleration compensation reduces duration of moves in
                # the beginning of acceleration move group, and increases it in
                # case of deceleration. As a result, extruder moves can be out
                # of sync with kinematic moves because the extruder kinematics
                # does not follow acceleration compensation, which extruder
                # takes care of by adjusting next_move_time accordingly.
                self.extruder.move(next_move_time, move, self.ctrap_accel_decel)
            next_move_time += total_move_t
=======
            if move.is_kinematic_move:
                self.trapq_append(
                    self.trapq, next_move_time,
                    move.accel_t, move.cruise_t, move.decel_t,
                    move.start_pos[0], move.start_pos[1], move.start_pos[2],
                    move.axes_r[0], move.axes_r[1], move.axes_r[2],
                    move.start_v, move.cruise_v, move.accel)
            if move.axes_d[3]:
                self.extruder.move(next_move_time, move)
            next_move_time = (next_move_time + move.accel_t
                              + move.cruise_t + move.decel_t)
>>>>>>> 86121ff7
        # Generate steps for moves
        if self.special_queuing_state == "Drip":
            self._update_drip_move_time(next_move_time)
        else:
<<<<<<< HEAD
            # Since acceleration/deceleration groups of moves are commited
            # together, extruder and kinematic move times should be in sync
            # once the whole group of moves is processed.
=======
>>>>>>> 86121ff7
            self._update_move_time(next_move_time)
    def _full_flush(self):
        # Transition from "Flushed"/"Priming"/main state to "Flushed" state
        self.move_queue.flush()
        self.special_queuing_state = "Flushed"
        self.need_check_stall = -1.
        self.reactor.update_timer(self.flush_timer, self.reactor.NEVER)
        self.move_queue.set_flush_time(self.buffer_time_high)
        self.idle_flush_print_time = 0.
        self._update_move_time(self.print_time, lazy=False)
    def _flush_lookahead(self):
        if self.special_queuing_state:
            return self._full_flush()
        self.move_queue.flush()
    def get_last_move_time(self):
        self._flush_lookahead()
        if self.special_queuing_state:
            self._calc_print_time()
        return self.print_time
    def _check_stall(self):
        eventtime = self.reactor.monotonic()
        if self.special_queuing_state:
            if self.idle_flush_print_time:
                # Was in "Flushed" state and got there from idle input
                est_print_time = self.mcu.estimated_print_time(eventtime)
                if est_print_time < self.idle_flush_print_time:
                    self.print_stall += 1
                self.idle_flush_print_time = 0.
            # Transition from "Flushed"/"Priming" state to "Priming" state
            self.special_queuing_state = "Priming"
            self.need_check_stall = -1.
            self.reactor.update_timer(self.flush_timer, eventtime + 0.100)
        # Check if there are lots of queued moves and stall if so
        while 1:
            est_print_time = self.mcu.estimated_print_time(eventtime)
            buffer_time = self.print_time - est_print_time
            stall_time = buffer_time - self.buffer_time_high
            if stall_time <= 0.:
                break
            if self.mcu.is_fileoutput():
                self.need_check_stall = self.reactor.NEVER
                return
            eventtime = self.reactor.pause(eventtime + min(1., stall_time))
        if not self.special_queuing_state:
            # In main state - defer stall checking until needed
            self.need_check_stall = (est_print_time + self.buffer_time_high
                                     + 0.100)
    def _flush_handler(self, eventtime):
        try:
            print_time = self.print_time
            buffer_time = print_time - self.mcu.estimated_print_time(eventtime)
            if buffer_time > self.buffer_time_low:
                # Running normally - reschedule check
                return eventtime + buffer_time - self.buffer_time_low
            # Under ran low buffer mark - flush lookahead queue
            self._full_flush()
            if print_time != self.print_time:
                self.idle_flush_print_time = self.print_time
        except:
            logging.exception("Exception in flush_handler")
            self.printer.invoke_shutdown("Exception in flush_handler")
        return self.reactor.NEVER
    # Movement commands
    def get_position(self):
        return list(self.commanded_pos)
    def set_position(self, newpos, homing_axes=()):
        self._flush_lookahead()
        self.commanded_pos[:] = newpos
        self.kin.set_position(newpos, homing_axes)
    def move(self, newpos, speed):
        move = Move(self, self.commanded_pos, newpos, speed)
        if not move.move_d:
            return
        if move.is_kinematic_move:
            self.kin.check_move(move)
        if move.axes_d[3]:
            self.extruder.check_move(move)
        self.commanded_pos[:] = move.end_pos
        self.move_queue.add_move(move)
        if self.print_time > self.need_check_stall:
            self._check_stall()
    def dwell(self, delay):
        next_print_time = self.get_last_move_time() + max(0., delay)
        self._update_move_time(next_print_time)
        self._check_stall()
    def motor_off(self):
        self.dwell(STALL_TIME)
        last_move_time = self.get_last_move_time()
        self.kin.motor_off(last_move_time)
        for ext in kinematics.extruder.get_printer_extruders(self.printer):
            ext.motor_off(last_move_time)
        self.printer.send_event("toolhead:motor_off", last_move_time)
        self.dwell(STALL_TIME)
        logging.debug('; Max time of %f', last_move_time)
    def wait_moves(self):
        self._flush_lookahead()
        if self.mcu.is_fileoutput():
            return
        eventtime = self.reactor.monotonic()
        while (not self.special_queuing_state
               or self.print_time >= self.mcu.estimated_print_time(eventtime)):
            eventtime = self.reactor.pause(eventtime + 0.100)
    def set_extruder(self, extruder):
        last_move_time = self.get_last_move_time()
        self.extruder.set_active(last_move_time, False)
        extrude_pos = extruder.set_active(last_move_time, True)
        self.extruder = extruder
        self.move_queue.set_extruder(extruder)
        self.commanded_pos[3] = extrude_pos
    def get_extruder(self):
        return self.extruder
    # Homing "drip move" handling
    def _update_drip_move_time(self, next_print_time):
        while self.print_time < next_print_time:
            if self.drip_completion.test():
                raise DripModeEndSignal()
            curtime = self.reactor.monotonic()
            est_print_time = self.mcu.estimated_print_time(curtime)
            wait_time = self.print_time - est_print_time - DRIP_TIME
            if wait_time > 0. and not self.mcu.is_fileoutput():
                # Pause before sending more steps
                self.drip_completion.wait(curtime + wait_time)
                continue
            npt = min(self.print_time + DRIP_SEGMENT_TIME, next_print_time)
            self._update_move_time(npt)
    def drip_move(self, newpos, speed):
        # Transition to "Flushed" state and then to "Drip" state
        self._full_flush()
        self.special_queuing_state = "Drip"
        self.need_check_stall = self.reactor.NEVER
        self.reactor.update_timer(self.flush_timer, self.reactor.NEVER)
        self.drip_completion = self.reactor.completion()
        # Submit move
        try:
            self.move(newpos, speed)
        except homing.CommandError as e:
            self._full_flush()
            raise
        # Transmit move in "drip" mode
        try:
            self.move_queue.flush()
        except DripModeEndSignal as e:
            self.move_queue.reset()
            self.trapq_free_moves(self.trapq, self.reactor.NEVER)
        # Return to "Flushed" state
        self._full_flush()
    def signal_drip_mode_end(self):
        self.drip_completion.complete(True)
    # Misc commands
    def stats(self, eventtime):
        for m in self.all_mcus:
            m.check_active(self.print_time, eventtime)
        buffer_time = self.print_time - self.mcu.estimated_print_time(eventtime)
        is_active = buffer_time > -60. or not self.special_queuing_state
        return is_active, "print_time=%.3f buffer_time=%.3f print_stall=%d" % (
            self.print_time, max(buffer_time, 0.), self.print_stall)
    def check_busy(self, eventtime):
        est_print_time = self.mcu.estimated_print_time(eventtime)
        lookahead_empty = not self.move_queue.queue
        return self.print_time, est_print_time, lookahead_empty
    def get_status(self, eventtime):
        print_time = self.print_time
        estimated_print_time = self.mcu.estimated_print_time(eventtime)
        last_print_start_time = self.last_print_start_time
        buffer_time = print_time - estimated_print_time
        if buffer_time > -1. or not self.special_queuing_state:
            status = "Printing"
        else:
            status = "Ready"
        return { 'status': status, 'print_time': print_time,
                 'estimated_print_time': estimated_print_time,
                 'position': homing.Coord(*self.commanded_pos),
                 'printing_time': print_time - last_print_start_time }
    def _handle_request_restart(self, print_time):
        self.motor_off()
    def _handle_shutdown(self):
        self.move_queue.reset()
    def get_kinematics(self):
        return self.kin
    def get_trapq(self):
        return self.trapq
    def register_move_handler(self, handler):
        self.move_handlers.append(handler)
    def get_max_velocity(self):
        return self.max_velocity, self.max_accel
    def get_max_axis_halt(self):
        # Determine the maximum velocity a cartesian axis could halt
        # at due to the junction_deviation setting.  The 8.0 was
        # determined experimentally.
        return min(self.max_velocity,
                   math.sqrt(8. * self.junction_deviation * self.max_accel))
    def _calc_junction_deviation(self):
        scv2 = self.square_corner_velocity**2
        self.junction_deviation = scv2 * (math.sqrt(2.) - 1.) / self.max_accel
        self.max_accel_to_decel = min(self.requested_accel_to_decel,
                                      self.max_accel)
    cmd_SET_VELOCITY_LIMIT_help = "Set printer velocity limits"
    def cmd_SET_VELOCITY_LIMIT(self, params):
        print_time = self.get_last_move_time()
        gcode = self.printer.lookup_object('gcode')
        max_velocity = gcode.get_float('VELOCITY', params, self.max_velocity,
                                       above=0.)
        max_accel = gcode.get_float('ACCEL', params, self.max_accel, above=0.)
        self.max_jerk = gcode.get_float('JERK', params, self.max_jerk, above=0.)
        square_corner_velocity = gcode.get_float(
            'SQUARE_CORNER_VELOCITY', params, self.square_corner_velocity,
            minval=0.)
        self.requested_accel_to_decel = gcode.get_float(
            'ACCEL_TO_DECEL', params, self.requested_accel_to_decel, above=0.)
        accel_order = gcode.get_int(
            'ACCEL_ORDER', params, self.accel_order, minval=2, maxval=6)
        if accel_order not in [2, 4, 6]:
            raise gcode.error(
                    "ACCEL_ORDER = %s is not a valid choice" % (accel_order,))
        self.accel_order = accel_order
        self.accel_compensation = gcode.get_float(
            'ACCEL_COMPENSATION', params, self.accel_compensation, minval=0.
            , maxval=MAX_ACCEL_COMPENSATION)
        self.max_velocity = min(max_velocity, self.config_max_velocity)
        self.max_accel = min(max_accel, self.config_max_accel)
        self.square_corner_velocity = min(square_corner_velocity,
                                          self.config_square_corner_velocity)
        self._calc_junction_deviation()
        msg = ("max_velocity: %.6f max_accel: %.6f max_accel_to_decel: %.6f\n"
               "max_jerk: %.6f accel_order: %d square_corner_velocity: %.6f\n"
               "accel_compensation: %.8f\n"% (
                   self.max_velocity, self.max_accel, self.max_accel_to_decel,
                   self.max_jerk, accel_order, self.square_corner_velocity,
                   self.accel_compensation))
        self.printer.set_rollover_info("toolhead", "toolhead: %s" % (msg,))
        gcode.respond_info(msg, log=False)
    def cmd_M204(self, params):
        gcode = self.printer.lookup_object('gcode')
        if 'S' in params:
            # Use S for accel
            accel = gcode.get_float('S', params, above=0.)
        elif 'P' in params and 'T' in params:
            # Use minimum of P and T for accel
            accel = min(gcode.get_float('P', params, above=0.),
                        gcode.get_float('T', params, above=0.))
        else:
            gcode.respond_info('Invalid M204 command "%s"'
                               % (params['#original'],))
            return
        self.max_accel = min(accel, self.config_max_accel)
        self._calc_junction_deviation()

def add_printer_objects(config):
    config.get_printer().add_object('toolhead', ToolHead(config))
    kinematics.extruder.add_printer_objects(config)<|MERGE_RESOLUTION|>--- conflicted
+++ resolved
@@ -19,35 +19,26 @@
         self.toolhead = toolhead
         self.start_pos = tuple(start_pos)
         self.end_pos = tuple(end_pos)
-<<<<<<< HEAD
         self.velocity = velocity = min(speed, toolhead.max_velocity)
-=======
-        self.accel = toolhead.max_accel
-        velocity = min(speed, toolhead.max_velocity)
->>>>>>> 86121ff7
-        self.is_kinematic_move = True
-        self.axes_d = axes_d = [end_pos[i] - start_pos[i] for i in (0, 1, 2, 3)]
-        self.move_d = move_d = math.sqrt(sum([d*d for d in axes_d[:3]]))
         self.accel_order = toolhead.accel_order
         self.accel = toolhead.max_accel
         self.accel_to_decel = toolhead.max_accel_to_decel
         self.jerk = toolhead.max_jerk
         self.min_jerk_limit_time = toolhead.min_jerk_limit_time
         self.accel_compensation = toolhead.accel_compensation
+        self.is_kinematic_move = True
+        self.axes_d = axes_d = [end_pos[i] - start_pos[i] for i in (0, 1, 2, 3)]
+        self.move_d = move_d = math.sqrt(sum([d*d for d in axes_d[:3]]))
         if move_d < .000000001:
             # Extrude only move
             self.end_pos = (start_pos[0], start_pos[1], start_pos[2],
                             end_pos[3])
             axes_d[0] = axes_d[1] = axes_d[2] = 0.
             self.move_d = move_d = abs(axes_d[3])
-<<<<<<< HEAD
-            self.accel = self.accel_to_decel = self.jerk = 99999999.9
-=======
             inv_move_d = 0.
             if move_d:
                 inv_move_d = 1. / move_d
-            self.accel = 99999999.9
->>>>>>> 86121ff7
+            self.accel = self.accel_to_decel = self.jerk = 99999999.9
             velocity = speed
             self.is_kinematic_move = False
         else:
@@ -90,30 +81,7 @@
         self.junction_max_v2 = min(
             R * self.accel, R * prev_move.accel,
             move_centripetal_v2, prev_move_centripetal_v2,
-<<<<<<< HEAD
             extruder_v2, self.max_cruise_v2, prev_move.max_cruise_v2)
-=======
-            extruder_v2, self.max_cruise_v2, prev_move.max_cruise_v2,
-            prev_move.max_start_v2 + prev_move.delta_v2)
-        self.max_smoothed_v2 = min(
-            self.max_start_v2
-            , prev_move.max_smoothed_v2 + prev_move.smooth_delta_v2)
-    def set_junction(self, start_v2, cruise_v2, end_v2):
-        # Determine accel, cruise, and decel portions of the move distance
-        half_inv_accel = .5 / self.accel
-        accel_d = (cruise_v2 - start_v2) * half_inv_accel
-        decel_d = (cruise_v2 - end_v2) * half_inv_accel
-        cruise_d = self.move_d - accel_d - decel_d
-        # Determine move velocities
-        self.start_v = start_v = math.sqrt(start_v2)
-        self.cruise_v = cruise_v = math.sqrt(cruise_v2)
-        self.end_v = end_v = math.sqrt(end_v2)
-        # Determine time spent in each portion of move (time is the
-        # distance divided by average velocity)
-        self.accel_t = accel_d / ((start_v + cruise_v) * 0.5)
-        self.cruise_t = cruise_d / cruise_v
-        self.decel_t = decel_d / ((end_v + cruise_v) * 0.5)
->>>>>>> 86121ff7
 
 LOOKAHEAD_FLUSH_TIME = 0.250
 
@@ -188,10 +156,7 @@
         self.all_mcus = [
             m for n, m in self.printer.lookup_objects(module='mcu')]
         self.mcu = self.all_mcus[0]
-<<<<<<< HEAD
         ffi_main, ffi_lib = self.ffi_main, self.ffi_lib = chelper.get_ffi()
-=======
->>>>>>> 86121ff7
         self.move_queue = MoveQueue(self)
         self.commanded_pos = [0., 0., 0., 0.]
         self.printer.register_event_handler("gcode:request_restart",
@@ -240,21 +205,14 @@
         self.print_stall = 0
         self.drip_completion = None
         # Setup iterative solver
-<<<<<<< HEAD
         self.ctrap_accel_decel = ffi_main.gc(
                 ffi_lib.accel_decel_alloc(), ffi_lib.free)
-=======
-        ffi_main, ffi_lib = chelper.get_ffi()
->>>>>>> 86121ff7
         self.trapq = ffi_main.gc(ffi_lib.trapq_alloc(), ffi_lib.trapq_free)
         self.trapq_append = ffi_lib.trapq_append
         self.trapq_free_moves = ffi_lib.trapq_free_moves
         self.move_handlers = []
-<<<<<<< HEAD
         self.accel_order = config.getchoice(
             'acceleration_order', { "2": 2, "4": 4, "6": 6 }, "2")
-=======
->>>>>>> 86121ff7
         # Create kinematics class
         self.extruder = kinematics.extruder.DummyExtruder()
         self.move_queue.set_extruder(self.extruder)
@@ -316,14 +274,13 @@
         # Queue moves into trapezoid motion queue (trapq)
         next_move_time = self.print_time
         for move in moves:
-<<<<<<< HEAD
             total_move_t = self.move_queue.get_next_accel_decel(
                     self.ctrap_accel_decel)
             if move.is_kinematic_move:
                 self.trapq_append(
                     self.trapq, next_move_time,
                     move.start_pos[0], move.start_pos[1], move.start_pos[2],
-                    move.axes_d[0], move.axes_d[1], move.axes_d[2],
+                    move.axes_r[0], move.axes_r[1], move.axes_r[2],
                     self.ctrap_accel_decel)
             if move.axes_d[3]:
                 # NB: acceleration compensation reduces duration of moves in
@@ -334,29 +291,13 @@
                 # takes care of by adjusting next_move_time accordingly.
                 self.extruder.move(next_move_time, move, self.ctrap_accel_decel)
             next_move_time += total_move_t
-=======
-            if move.is_kinematic_move:
-                self.trapq_append(
-                    self.trapq, next_move_time,
-                    move.accel_t, move.cruise_t, move.decel_t,
-                    move.start_pos[0], move.start_pos[1], move.start_pos[2],
-                    move.axes_r[0], move.axes_r[1], move.axes_r[2],
-                    move.start_v, move.cruise_v, move.accel)
-            if move.axes_d[3]:
-                self.extruder.move(next_move_time, move)
-            next_move_time = (next_move_time + move.accel_t
-                              + move.cruise_t + move.decel_t)
->>>>>>> 86121ff7
         # Generate steps for moves
         if self.special_queuing_state == "Drip":
             self._update_drip_move_time(next_move_time)
         else:
-<<<<<<< HEAD
             # Since acceleration/deceleration groups of moves are commited
             # together, extruder and kinematic move times should be in sync
             # once the whole group of moves is processed.
-=======
->>>>>>> 86121ff7
             self._update_move_time(next_move_time)
     def _full_flush(self):
         # Transition from "Flushed"/"Priming"/main state to "Flushed" state
